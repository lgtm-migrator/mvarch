import pytest

import torch

# Local modules
<<<<<<< HEAD
from mvarch.mean_models import ZeroMeanModel, ConstantMeanModel, ARMAMeanModel
=======
from mvarch.mean_models import ZeroMeanModel, ARMAMeanModel
>>>>>>> 297547a4

EPS = 1e-6


def test_zero_mean_model():
    observations = torch.randn((10, 3))
    noise = torch.randn(observations.shape)

    mean_model = ZeroMeanModel()
    mean_model.initialize_parameters(observations)

    parameters = mean_model.get_parameters()
    assert len(parameters) == 0

    mean_model.set_parameters(**{})

    optimizable_parameters = mean_model.get_optimizable_parameters()
    assert len(optimizable_parameters) == 0

    means, next_mean = mean_model.predict(observations)
    assert torch.all(means == 0.0)
    assert torch.all(next_mean == 0.0)

    means, next_mean = mean_model._predict(observations, sample=False)
    assert torch.all(means == 0.0)
    assert torch.all(next_mean == 0.0)

    means, next_mean = mean_model._predict(observations, sample=True)
    assert torch.all(means == 0.0)
    assert torch.all(next_mean == 0.0)

    # Calling sample() on a mean model isn't allowed.
    with pytest.raises(Exception):
        mean_model.sample(noise, initial_mean=None)

    mean_model.log_parameters()


CONSTANT_MEAN_VALUE = [0.001, 0.002, 0.003]


def test_constant_mean_model():
    constant_mean_value = torch.tensor(CONSTANT_MEAN_VALUE)
    observations = torch.randn((10, 3))
    noise = torch.randn(observations.shape)
    expanded_constant_mean_value = constant_mean_value.unsqueeze(0).expand(
        observations.shape
    )

    mean_model = ConstantMeanModel()

    with pytest.raises(RuntimeError):
        mean_model.get_optimizable_parameters()

    with pytest.raises(RuntimeError):
        mean_model._predict(observations, sample=False)

    mean_model.initialize_parameters(observations)

    parameters = mean_model.get_parameters()
    assert len(parameters) == 1

    mean_model.set_parameters(mu=CONSTANT_MEAN_VALUE)

    optimizable_parameters = mean_model.get_optimizable_parameters()
    assert len(optimizable_parameters) == 1

    means, next_mean = mean_model.predict(observations)
    assert torch.all(means == expanded_constant_mean_value)
    assert torch.all(next_mean == constant_mean_value)

    means, next_mean = mean_model._predict(observations, sample=False)
    assert torch.all(means == expanded_constant_mean_value)
    assert torch.all(next_mean == constant_mean_value)

    means, next_mean = mean_model._predict(observations, sample=True)
    assert torch.all(means == expanded_constant_mean_value)
    assert torch.all(next_mean == constant_mean_value)

    # Calling sample() on a mean model isn't allowed.
    with pytest.raises(Exception):
        mean_model.sample(noise, initial_mean=None)

    mean_model.log_parameters()


ARMA_GOOD_PARAMETERS = {
    "a": [0.8, 0.7],
    "b": [0.1, 0.2],
    "c": [0.03, 0.07],
    "d": [2.0, 2.0],
    "sample_mean": [0.001, -0.002],
}
ARMA_MEAN_INITIAL_VALUE = [0.001, 0.002]
DEFAULT_INITIAL_VALUE = [0.002, -0.004]  # This is d * sample_mean
ARMA_OBSERVATIONS = [
    [0.003, -0.005],
    [0.0, 0.0],
]

# Here's what should happen:
#    mu0 = [.001, 0.002]
#    mu1 = a*initial_value + b*obs0 + c*sample_mean = [.00113, .0003]
#    mu2 = a*mu1 + b*obs1 + c*sample_mean = [9.34e-4, 4.2e-5]
PREDICTED_MEANS = [[0.001, 0.002], [0.00113, 0.00026]]
NEXT_PREDICTED_MEAN = [9.34e-4, 4.2e-5]

# When sample is set to one, the predicted means get added to the input noise (which has zero mean)
#    mu0 = [.001, 0.002]
#    mu1 = a*initial_value + b*(obs0+mu0) + c*sample_mean = [.00123, .00066]
#    mu2 = a*mu1 + b*(obs1+mu1) + c*sample_mean = [0.001137, 0.0004540]
SAMPLE_PREDICTED_MEANS = [[0.001, 0.002], [0.00123, 0.00066]]
SAMPLE_NEXT_PREDICTED_MEAN = [0.001137, 0.0004540]

# Here's a set of parameters that are not valid because their dimensions do not conform
ARMA_INVALID_PARAMETERS = {
    "a": [0.8, 0.7, 0.6],
    "b": [0.1, 0.2, 0.3, 0.4],
    "c": [0.03, 0.07, 0.11],
    "d": [2.0, 2.0],
    "sample_mean": [0.001, -0.002, 0.003],
}


def tensors_about_equal(t1, t2, eps=EPS):
    result = torch.norm(t1 - t2) < EPS * torch.norm(t1 + t2)
    if not result:
        print("first tensor:\n", t1)
        print("second tensor:\n", t2)
    return result


def test_ARMA_mean_model():
    default_initial_value = torch.tensor(DEFAULT_INITIAL_VALUE)
    observations = torch.tensor(ARMA_OBSERVATIONS)
    # For now, also use observations as the nois einput when sample=True.
    noise = observations

    # For goo parameters with `default_initial_value` and
    # `observations`, These are the expected outputs below
    predicted_means = torch.tensor(PREDICTED_MEANS)
    next_predicted_mean = torch.tensor(NEXT_PREDICTED_MEAN)
    sample_predicted_means = torch.tensor(SAMPLE_PREDICTED_MEANS)
    sample_next_predicted_mean = torch.tensor(SAMPLE_NEXT_PREDICTED_MEAN)

    mean_model = ARMAMeanModel()

    # Check that certain methods fail before parameters have been initialized

    with pytest.raises(RuntimeError):
        mean_model.get_optimizable_parameters()
    with pytest.raises(RuntimeError):
        mean_model._predict(observations, sample=False)

    mean_model.log_parameters()

    # Initialize the parameters test get_optimizable_parameters() and _predict() again

    mean_model.initialize_parameters(observations)
    mean_model.log_parameters()

    initialized_parameters = mean_model.get_parameters()
    assert len(initialized_parameters) == 5

    optimizable_parameters = mean_model.get_optimizable_parameters()
    assert len(optimizable_parameters) == 4

    # Set known parameter values and execute some test cases.

    mean_model.set_parameters(**ARMA_GOOD_PARAMETERS)

    # CASE 1: Specified parameters, specified input, and specified initial value.

    means, next_mean = mean_model._predict(
        observations, sample=False, mean_initial_value=ARMA_MEAN_INITIAL_VALUE
    )
    assert tensors_about_equal(means, predicted_means)
    assert tensors_about_equal(next_mean, next_predicted_mean)

    # CASE 2: Same but use default initial value.  We only check that
    # the initial value was used.

    means, next_mean = mean_model._predict(observations, sample=False)
    assert torch.all(means[0, :] == default_initial_value)

    # CASE 3: Specified parameters, specified input, specified initial
    # value, and sample == True

    means, next_mean = mean_model._predict(
        observations, sample=True, mean_initial_value=ARMA_MEAN_INITIAL_VALUE
    )
    assert tensors_about_equal(means, sample_predicted_means)
    assert tensors_about_equal(next_mean, sample_next_predicted_mean)

    # Calling sample() on a mean model isn't allowed.
    with pytest.raises(Exception):
        mean_model.sample(noise, initial_mean=None)

    with pytest.raises(ValueError):
        mean_model.set_parameters(**ARMA_INVALID_PARAMETERS)

    print("Done")<|MERGE_RESOLUTION|>--- conflicted
+++ resolved
@@ -3,11 +3,7 @@
 import torch
 
 # Local modules
-<<<<<<< HEAD
 from mvarch.mean_models import ZeroMeanModel, ConstantMeanModel, ARMAMeanModel
-=======
-from mvarch.mean_models import ZeroMeanModel, ARMAMeanModel
->>>>>>> 297547a4
 
 EPS = 1e-6
 
